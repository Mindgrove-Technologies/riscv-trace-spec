\chapter{Future directions} \label{Future}

The current focus is the compressed branch trace, however there a
number of other types of processor trace that would be useful 
(detailed below in no particular order). These
should be considered as possible features that maybe added in future,
once the current scope has been completed.

\section{Data trace}

The trace encoder will output packets to communicate information
about loads and stores to an off-chip decoder.  To reduce the amount
of bandwidth required, reporting data values will be optional, and
both address and data will be able to be encoded differentially when
it is beneficial to do so.  This entails outputting the difference
between the new value and the previous value of the same transfer
size, irrespective of transfer direction.

Unencoded values will be used for synchronisation and at other times.

\section{Fast profiling}

In this mode the encoder will provide a non-intrusive alternative to
the traditional method of profiling, which requires the processor to
be halted periodically so that the program counter can be sampled.
The encoder will issue packets when an exception, call or return is
detected, to report the next instruction executed (i.e. the
destination instruction).  Optionally, the encoder will also be able to
report the current instruction (i.e. the source instruction).

\section{Inter-instruction cycle counts}

In this mode the encoder will trace where the CPU is stalling by
reporting the number of cycles between successive instruction
retirements.

\section{Using a jump target cache to further improve efficiency}

The encoder could include a small cache of uninferable jump targets, managed using a
least-recently-used (LRU) algorithm.  When an uninferable PC discontinuity occurs, if 
the target address is present in the cache, report the index number of the cache
entry (typically just a few bits) rather than the target address itself.  The decoder 
would need to model the cache in order to know the target address associated with
each cache entry.

\textbf{DISCUSSION POINT}:

This could be reported by using format 0 packets with a payload as follows:

\begin{itemize}
  \item Jump target index number
  \item \textbf{branches} (0 - 31, 0 means no branch map)
  \item \textbf{branch\_map} (if branch count is non-zero)
  \item \textbf{irfail} 
  \item \textbf{irdepth}
\end{itemize}

<<<<<<< HEAD
The last 2 fields allows return addresses that fail the implicit return prediction but 
which reside in the jump target cache to be reported using this format.  An implementation
could omit these if all implicit return failures are reported using format 1.

\section{Branch-map partitioning}

\textbf{DISCUSSION POINT}:

The choice of lengths for the \textbf{branch\_map} field in format 1 packets is currently defined as
1, 9, 17, 25, 31.  We should consider an alternative 'tapered' approach, where the choice is 1, 3, 7, 15, 31.
This should result in improved efficiency, and adds zero hardware cost.

The reasoning here is that on average there will be some 'wasted' bits in a format 1 \textit{te\_inst}
because the number of branches to report is less than the selected size of the \textbf{branch\_map} field.
Using a tapered set of sizes means that the number of wasted bits will on average be less for shorter packets.
If the number of branches between updiscons is randomly distributed then the probabilty of generating packets with large
branch counts will be lower, in which case increased waste for longer packets will have less overall impact.
Furthermore, the rate at which packets are generated can be higher for lower branch counts, and so reducing
waste for this case will improve overall bandwidth at times where it is most important.


=======
For this mode to be useful, the overall efficiency gain achieved as a result of jump target cache indexes
requiring fewer bits to encode than differential addresses needs to be enough to overcome the efficiency
loss of adding a bit to every packet. 

\section{Transport}

After the current charter has been satisfied the transport mechanism
should be defined and standardised. This will include Aurora based
serdes, PCIe and Ethernet.

>>>>>>> 7c8a3cb2
<|MERGE_RESOLUTION|>--- conflicted
+++ resolved
@@ -1,91 +1,82 @@
-\chapter{Future directions} \label{Future}
-
-The current focus is the compressed branch trace, however there a
-number of other types of processor trace that would be useful 
-(detailed below in no particular order). These
-should be considered as possible features that maybe added in future,
-once the current scope has been completed.
-
-\section{Data trace}
-
-The trace encoder will output packets to communicate information
-about loads and stores to an off-chip decoder.  To reduce the amount
-of bandwidth required, reporting data values will be optional, and
-both address and data will be able to be encoded differentially when
-it is beneficial to do so.  This entails outputting the difference
-between the new value and the previous value of the same transfer
-size, irrespective of transfer direction.
-
-Unencoded values will be used for synchronisation and at other times.
-
-\section{Fast profiling}
-
-In this mode the encoder will provide a non-intrusive alternative to
-the traditional method of profiling, which requires the processor to
-be halted periodically so that the program counter can be sampled.
-The encoder will issue packets when an exception, call or return is
-detected, to report the next instruction executed (i.e. the
-destination instruction).  Optionally, the encoder will also be able to
-report the current instruction (i.e. the source instruction).
-
-\section{Inter-instruction cycle counts}
-
-In this mode the encoder will trace where the CPU is stalling by
-reporting the number of cycles between successive instruction
-retirements.
-
-\section{Using a jump target cache to further improve efficiency}
-
-The encoder could include a small cache of uninferable jump targets, managed using a
-least-recently-used (LRU) algorithm.  When an uninferable PC discontinuity occurs, if 
-the target address is present in the cache, report the index number of the cache
-entry (typically just a few bits) rather than the target address itself.  The decoder 
-would need to model the cache in order to know the target address associated with
-each cache entry.
-
-\textbf{DISCUSSION POINT}:
-
-This could be reported by using format 0 packets with a payload as follows:
-
-\begin{itemize}
-  \item Jump target index number
-  \item \textbf{branches} (0 - 31, 0 means no branch map)
-  \item \textbf{branch\_map} (if branch count is non-zero)
-  \item \textbf{irfail} 
-  \item \textbf{irdepth}
-\end{itemize}
-
-<<<<<<< HEAD
-The last 2 fields allows return addresses that fail the implicit return prediction but 
-which reside in the jump target cache to be reported using this format.  An implementation
-could omit these if all implicit return failures are reported using format 1.
-
-\section{Branch-map partitioning}
-
-\textbf{DISCUSSION POINT}:
-
-The choice of lengths for the \textbf{branch\_map} field in format 1 packets is currently defined as
-1, 9, 17, 25, 31.  We should consider an alternative 'tapered' approach, where the choice is 1, 3, 7, 15, 31.
-This should result in improved efficiency, and adds zero hardware cost.
-
-The reasoning here is that on average there will be some 'wasted' bits in a format 1 \textit{te\_inst}
-because the number of branches to report is less than the selected size of the \textbf{branch\_map} field.
-Using a tapered set of sizes means that the number of wasted bits will on average be less for shorter packets.
-If the number of branches between updiscons is randomly distributed then the probabilty of generating packets with large
-branch counts will be lower, in which case increased waste for longer packets will have less overall impact.
-Furthermore, the rate at which packets are generated can be higher for lower branch counts, and so reducing
-waste for this case will improve overall bandwidth at times where it is most important.
-
-
-=======
-For this mode to be useful, the overall efficiency gain achieved as a result of jump target cache indexes
-requiring fewer bits to encode than differential addresses needs to be enough to overcome the efficiency
-loss of adding a bit to every packet. 
-
-\section{Transport}
-
-After the current charter has been satisfied the transport mechanism
-should be defined and standardised. This will include Aurora based
-serdes, PCIe and Ethernet.
-
->>>>>>> 7c8a3cb2
+\chapter{Future directions} \label{Future}
+
+The current focus is the compressed branch trace, however there a
+number of other types of processor trace that would be useful 
+(detailed below in no particular order). These
+should be considered as possible features that maybe added in future,
+once the current scope has been completed.
+
+\section{Data trace}
+
+The trace encoder will output packets to communicate information
+about loads and stores to an off-chip decoder.  To reduce the amount
+of bandwidth required, reporting data values will be optional, and
+both address and data will be able to be encoded differentially when
+it is beneficial to do so.  This entails outputting the difference
+between the new value and the previous value of the same transfer
+size, irrespective of transfer direction.
+
+Unencoded values will be used for synchronisation and at other times.
+
+\section{Fast profiling}
+
+In this mode the encoder will provide a non-intrusive alternative to
+the traditional method of profiling, which requires the processor to
+be halted periodically so that the program counter can be sampled.
+The encoder will issue packets when an exception, call or return is
+detected, to report the next instruction executed (i.e. the
+destination instruction).  Optionally, the encoder will also be able to
+report the current instruction (i.e. the source instruction).
+
+\section{Inter-instruction cycle counts}
+
+In this mode the encoder will trace where the CPU is stalling by
+reporting the number of cycles between successive instruction
+retirements.
+
+\section{Using a jump target cache to further improve efficiency}
+
+The encoder could include a small cache of uninferable jump targets, managed using a
+least-recently-used (LRU) algorithm.  When an uninferable PC discontinuity occurs, if 
+the target address is present in the cache, report the index number of the cache
+entry (typically just a few bits) rather than the target address itself.  The decoder 
+would need to model the cache in order to know the target address associated with
+each cache entry.
+
+\textbf{DISCUSSION POINT}:
+
+This could be reported by using format 0 packets with a payload as follows:
+
+\begin{itemize}
+  \item Jump target index number
+  \item \textbf{branches} (0 - 31, 0 means no branch map)
+  \item \textbf{branch\_map} (if branch count is non-zero)
+  \item \textbf{irfail} 
+  \item \textbf{irdepth}
+\end{itemize}
+
+The last 2 fields allows return addresses that fail the implicit return prediction but 
+which reside in the jump target cache to be reported using this format.  An implementation
+could omit these if all implicit return failures are reported using format 1.
+
+\section{Branch-map partitioning}
+
+\textbf{DISCUSSION POINT}:
+
+The choice of lengths for the \textbf{branch\_map} field in format 1 packets is currently defined as
+1, 9, 17, 25, 31.  We should consider an alternative 'tapered' approach, where the choice is 1, 3, 7, 15, 31.
+This should result in improved efficiency, and adds zero hardware cost.
+
+The reasoning here is that on average there will be some 'wasted' bits in a format 1 \textit{te\_inst}
+because the number of branches to report is less than the selected size of the \textbf{branch\_map} field.
+Using a tapered set of sizes means that the number of wasted bits will on average be less for shorter packets.
+If the number of branches between updiscons is randomly distributed then the probabilty of generating packets with large
+branch counts will be lower, in which case increased waste for longer packets will have less overall impact.
+Furthermore, the rate at which packets are generated can be higher for lower branch counts, and so reducing
+waste for this case will improve overall bandwidth at times where it is most important.
+
+\section{Transport}
+
+After the current charter has been satisfied the transport mechanism
+should be defined and standardised. This will include Aurora based
+serdes, PCIe and Ethernet.